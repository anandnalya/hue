--- conflicted
+++ resolved
@@ -34,29 +34,13 @@
     return LocalSubFileSystem(path)
   else:
     cluster_conf = conf.HDFS_CLUSTERS[identifier]
-<<<<<<< HEAD
-    return hadoopfs.HadoopFileSystem(
-      cluster_conf.NN_HOST.get(),
-      cluster_conf.NN_THRIFT_PORT.get(),
-      cluster_conf.NN_HDFS_PORT.get(),
-      conf.HADOOP_BIN.get(),
-      cluster_conf.SECURITY_ENABLED.get())
-=======
     return hadoopfs.HadoopFileSystem.from_config(
       cluster_conf,
       hadoop_bin_path=conf.HADOOP_BIN.get())
->>>>>>> b626a2f3
-    raise Exception("Unknown choice: %s" % choice)
 
 def _make_mrcluster(identifier):
   cluster_conf = conf.MR_CLUSTERS[identifier]
-<<<<<<< HEAD
-  return LiveJobTracker(cluster_conf.JT_HOST.get(),
-                        cluster_conf.JT_THRIFT_PORT.get(),
-                        cluster_conf.SECURITY_ENABLED.get())
-=======
   return LiveJobTracker.from_conf(cluster_conf)
->>>>>>> b626a2f3
 
 FS_CACHE = None
 def get_hdfs(identifier="default"):
